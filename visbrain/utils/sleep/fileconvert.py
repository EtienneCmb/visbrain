--- conflicted
+++ resolved
@@ -1,574 +1,550 @@
-"""Group functions for file managment.
-
-This file contains a bundle of functions that can be used to load several
-specific files including *.eeg, *.edf...
-"""
-
-import numpy as np
-import os
-
-from ..sigproc import is_power2
-
-
-__all__ = ['load_sleepdataset', 'load_hypno', 'save_hypnoToElan',
-           'save_hypnoTotxt']
-
-
-def load_sleepdataset(path, downsample=100):
-    """Load a sleep dataset (elan, edf, brainvision).
-
-    Args:
-        path: string
-            Filename (with full path) to sleep dataset.
-
-    Kargs:
-        downsample: int (def 100)
-            Downsampling frequency
-
-    Return:
-        sf: int
-            The sampling frequency.
-
-        data: np.ndarray
-            The data organised as well (n_channels, n_points)
-
-        chan: list
-            The list of channel's names.
-
-        resampling: bool
-            A boolean value if data need a resampling after loading.
-    """
-    # Test if file exist :
-    assert os.path.isfile(path)
-
-    # Extract file extension :
-    file, ext = os.path.splitext(path)
-
-    # Switch between differents types :
-    if ext == '.eeg':
-        # ELAN :
-        if os.path.isfile(path + '.ent'):
-            # Apply an automatic downsampling to 100 Hz
-<<<<<<< HEAD
-            sf, data, chan = elan2array(path)
-=======
-            sf, data, chan = elan2array(path, downsample)
->>>>>>> 0dabf090
-            return sf, data, chan
-
-        # BRAINVISION :
-        elif os.path.isfile(file + '.vhdr'):
-            sf, data, chan = brainvision2array(path)
-            return sf, data, chan
-
-        # None :
-        else:
-            raise ValueError("No header file found in this directory. You "
-                             "should have a *.ent (ELAN) or *.vhdr "
-                             "(BRAINVISION)")
-
-    # EDF :
-    elif ext == '.edf':
-        sf, data, chan = edf2array(path)
-        return sf, data, chan
-
-    # None :
-    else:
-        raise ValueError("*" + ext + " files are currently not supported.")
-
-
-def load_hypno(path, ds_freq):
-    """Load hypnogram file.
-
-    Sleep stages in the hypnogram should be scored as follow
-    see Iber et al. 2007
-
-    Wake:   0
-    N1:     1
-    N2:     2
-    N3:     3
-    REM:    4
-    Art:    -1  (optional)
-
-    Args:
-        path: string
-            Filename (with full path) to hypnogram file
-
-        ds_freq: int
-            Down-sampling frequency
-
-    Return:
-        hypno: np.ndarray
-            The hypnogram vector with same length as downsampled data.
-    """
-    # Test if file exist :
-    assert os.path.isfile(path)
-
-    # Extract file extension :
-    file, ext = os.path.splitext(path)
-
-    # Try loading file :
-    try:
-        # Switch between differents types :
-        if ext == '.hyp':
-            # ELAN :
-            return elan_hyp(path, ds_freq)
-
-        elif ext == '.txt' or ext == '.csv':
-            return txt_hyp(path, ds_freq)
-
-    except:
-        return None
-
-
-def elan_hyp(path, ds_freq):
-    """Read Elan hypnogram (.hyp)
-
-    Args:
-        path: str
-            Filename(with full path) to Elan .hyp file
-
-        ds_freq: int
-            Downsampling frequency
-
-    Return:
-        hypno: np.ndarray
-            The hypnogram vector with same length as downsampled data.
-
-    """
-    hyp = np.genfromtxt(path, delimiter='\n', usecols=[0],
-                        dtype=None, skip_header=0)
-
-    hyp = np.char.decode(hyp)
-
-    # Sampling rate of original .eeg file
-    # sf = 1 / float(hyp[1].split()[1])
-
-    # Extract hypnogram values
-    hypno = np.array(hyp[4:], dtype=np.int)
-
-    # Replace values according to Iber et al 2007
-    hypno[hypno == -2] = -1
-    hypno[hypno == 4] = 3
-    hypno[hypno == 5] = 4
-
-    # Resample to get same number of points as in eeg file
-    hypno = np.repeat(hypno, ds_freq)
-
-    return hypno
-
-
-def txt_hyp(path, ds_freq):
-    """Read text files (.txt / .csv) hypnogram.
-
-    Args:
-        path: str
-            Filename(with full path) to hypnogram(.txt)
-
-        ds_freq: int
-            Downsampling frequency
-
-    Return:
-        hypno: np.ndarray
-            The hypnogram vector with same length as downsampled data.
-
-    """
-    assert os.path.isfile(path)
-
-    file, ext = os.path.splitext(path)
-
-    header = file + '_description.txt'
-    assert os.path.isfile(header)
-
-    # Load header file
-    labels = np.genfromtxt(header, dtype=str, delimiter=" ", usecols=0)
-    values = np.genfromtxt(header, dtype=int, delimiter=" ", usecols=1)
-    desc = {label: row for label, row in zip(labels, values)}
-
-    # Load hypnogram file
-    hyp = np.genfromtxt(path, delimiter='\n', usecols=[0],
-                        dtype=None, skip_header=0)
-
-    if np.issubdtype(hyp.dtype, np.integer) == False:
-        hyp = np.char.decode(hyp)
-        hypno = np.array([s for s in hyp if s.lstrip('-').isdigit()],
-                         dtype=int)
-    else:
-        hypno = hyp.astype(int)
-
-    hypno = swap_hyp_values(hypno, desc)
-
-    # Resample to get same number of points as in eeg file
-    hypno = np.repeat(hypno, ds_freq * desc['time'])
-
-    return hypno
-
-
-def swap_hyp_values(hypno, desc):
-    """Swap values in hypnogram vector.
-
-    Sleep stages in the hypnogram should be scored as follow
-    see Iber et al. 2007
-
-    Args:
-        hypno: np.ndarray
-            The hypnogram vector
-
-        description: str
-            Path to a .txt file containing labels and values of each sleep
-            stage separated by a space
-
-    Return:
-    hypno_s: np.ndarray
-        Hypnogram with swapped values
-
-        e.g from the DREAM bank EDF database
-        Stage   Orig. val    New val
-        W       5           0
-        N1      3           1
-        N2      2           2
-        N3      1           3
-        REM     0           4
-    """
-    # assert os.path.isfile(desc)
-
-    # labels = np.genfromtxt(desc, dtype=str, delimiter=" ", usecols=0)
-    # values = np.genfromtxt(desc, dtype=int, delimiter=" ", usecols=1)
-    # hyp = {label: row for label, row in zip(labels, values)}
-
-    # Swap values
-    hypno_s = -1 * np.ones(shape=(hypno.shape), dtype=int)
-
-    if 'Art' in desc:
-        hypno_s[hypno == desc['Art']] = -1
-
-    if 'Nde' in desc:
-        hypno_s[hypno == desc['Nde']] = -1
-
-    if 'Mt' in desc:
-        hypno_s[hypno == desc['Mt']] = -1
-
-    if 'W' in desc:
-        hypno_s[hypno == desc['W']] = 0
-
-    if 'N1' in desc:
-        hypno_s[hypno == desc['N1']] = 1
-
-    if 'N2' in desc:
-        hypno_s[hypno == desc['N2']] = 2
-
-    if 'N3' in desc:
-        hypno_s[hypno == desc['N3']] = 3
-
-    if 'N4' in desc:
-        hypno_s[hypno == desc['N4']] = 3
-
-    if 'REM' in desc:
-        hypno_s[hypno == desc['REM']] = 4
-
-    return hypno_s
-
-
-def elan2array(path):
-    """Read Elan eeg file into NumPy.
-
-    Elan format specs: http: // elan.lyon.inserm.fr/
-    An Elan dataset is separated into 3 files:
-    - .eeg          raw data file
-    - .eeg.ent      hearder file
-    - .pos          events file
-
-    Args:
-        path: str
-            Filename(with full path) to Elan .eeg file
-
-<<<<<<< HEAD
-=======
-        ds_freq: float, (def 100)
-            Downsampling frequency
-
->>>>>>> 0dabf090
-    Return:
-        sf: float
-            The sampling frequency.
-
-        data: np.ndarray
-            The data organised as well(n_channels, n_points)
-
-        chan: list
-            The list of channel's names.
-
-    Example:
-        >> > import os
-        >> >  # Define path where the file is located
-        >> > pathfile = 'mypath/'
-        >> > path = os.path.join(pathfile, 'myfile.eeg')
-        >> > sf, data, chan, = elan2array(path)
-    """
-    header = path + '.ent'
-
-    assert os.path.isfile(path)
-    assert os.path.isfile(header)
-
-    # Read .ent file
-    ent = np.genfromtxt(header, delimiter='\n', usecols=[0],
-                        dtype=None, skip_header=0)
-
-    ent = np.char.decode(ent)
-
-    # eeg file version
-    eeg_version = ent[0]
-
-    if eeg_version == 'V2':
-        nb_oct = 2
-        formread = '>i2'
-    elif eeg_version == 'V3':
-        nb_oct = 4
-        formread = '>i4'
-
-    # Sampling rate
-    sf = int(1 / float(ent[8]))
-
-    # Channels
-    nb_chan = np.int(ent[9])
-
-    # Last 2 channels do not contain data
-    nb_chan_data = nb_chan - 2
-    chan_list = np.arange(0, nb_chan_data)
-    chan = ent[10:10 + nb_chan_data]
-
-    # Gain
-    Gain = np.zeros(nb_chan)
-    offset1 = 9 + 3 * nb_chan
-    offset2 = 9 + 4 * nb_chan
-    offset3 = 9 + 5 * nb_chan
-    offset4 = 9 + 6 * nb_chan
-
-    for i in np.arange(1, nb_chan + 1):
-
-        MinAn = float(ent[offset1 + i])
-        MaxAn = float(ent[offset2 + i])
-        MinNum = float(ent[offset3 + i])
-        MaxNum = float(ent[offset4 + i])
-
-        Gain[i - 1] = (MaxAn - MinAn) / (MaxNum - MinNum)
-
-    # Load memmap
-    nb_bytes = os.path.getsize(path)
-    nb_samples = int(nb_bytes / (nb_oct * nb_chan))
-
-    m_raw = np.memmap(path, dtype=formread, mode='r',
-<<<<<<< HEAD
-                      shape=(nb_chan, nb_samples), order={'F'}).copy()
-=======
-                      shape=(nb_chan, nb_samples), order={'F'})
-
-    # Downsample
-    if sf % ds_freq != 0:
-        # Check if sf is a power of 2
-        power2 = is_power2(sf)
-        # Find nearest power of 2
-        if power2:
-            ds_freq = np.power(2, int(np.math.log(ds_freq, 2) + 0.5))
-
-    ds_factor = np.int(sf / ds_freq)
-    m_ds = m_raw[:, ::ds_factor]
->>>>>>> 0dabf090
-
-    # Multiply by gain :
-    data = m_raw[chan_list, ] * \
-        Gain[chan_list][..., np.newaxis].astype(np.float32)
-
-    return float(ds_freq), data, list(chan)
-
-
-def edf2array(path):
-    """Read European Data Format (EDF) file into NumPy.
-
-    Use phypno class for reading EDF files:
-        http: // phypno.readthedocs.io / api / phypno.ioeeg.edf.html
-
-    Args:
-        path: str
-            Filename(with full path) to EDF file
-
-    Return:
-        sf: int
-            The sampling frequency.
-
-        data: np.ndarray
-            The data organised as well(n_channels, n_points)
-
-        chan: list
-            The list of channel's names.
-
-    Example:
-        >> > import os
-        >> >  # Define path where the file is located
-        >> > pathfile = 'mypath/'
-        >> > path = os.path.join(pathfile, 'myfile.edf')
-        >> > sf, data, chan, = edf2array(path)
-    """
-    assert os.path.isfile(path)
-
-    from .edf import Edf
-
-    edf = Edf(path)
-
-    # Return header informations
-    _, _, sf, chan, n_samples, _ = edf.return_hdr()
-
-    # Keep only data channels (e.g excludes marker chan)
-    freqs = np.unique(edf.hdr['n_samples_per_record'])
-    sf = freqs.max()
-
-    if len(freqs) != 1:
-        bad_chans = np.where(edf.hdr['n_samples_per_record'] < sf)
-        chan = np.delete(chan, bad_chans)
-
-    # Load all samples of selected channels
-    np.seterr(divide='ignore', invalid='ignore')
-    data = edf.return_dat(chan, 0, n_samples)
-
-    return float(sf), data.astype(np.float32), list(chan)
-
-
-def brainvision2array(path):
-    """Read BrainVision file.
-
-    Poor man's version of https: // gist.github.com / breuderink / 6266871
-
-    Assumes that data are saved with the following parameters:
-        - Data format: Binary
-        - Orientation: Multiplexed
-        - Format: int16
-
-    Args:
-        path: str
-            Filename(with full path) to .eeg file
-
-    Return:
-        sf: int
-            The sampling frequency.
-
-        data: np.ndarray
-            The data organised as well(n_channels, n_points)
-
-        chan: list
-            The list of channel's names.
-
-    Example:
-        >> > import os
-        >> >  # Define path where the file is located
-        >> > pathfile = 'mypath/'
-        >> > path = os.path.join(pathfile, 'myfile.eeg')
-        >> > sf, data, chan, = brainvision2array(path)
-    """
-    import re
-
-    assert os.path.splitext(path)[1] == '.eeg'
-
-    header = os.path.splitext(path)[0] + '.vhdr'
-
-    assert os.path.isfile(path)
-    assert os.path.isfile(header)
-
-    # Read header
-    ent = np.genfromtxt(header, delimiter='\n', usecols=[0],
-                        dtype=None, skip_header=0)
-
-    ent = np.char.decode(ent)
-
-    # Channels info
-    n_chan = int(re.findall('\d+', ent[10])[0])
-    # n_samples = int(re.findall('\d+', ent[11])[0])
-    sf = int(re.findall('\d+', ent[14])[0])
-
-    # Extract channel labels and resolution
-    start_label = np.array(np.where(np.char.find(ent, 'Ch1=') == 0)).min()
-
-    chan = {}
-    resolution = np.empty(shape=n_chan)
-
-    for i, j in enumerate(range(start_label, start_label + n_chan)):
-        chan[i] = re.split('\W+', ent[j])[1]
-        resolution[i] = float(ent[j].split(",")[2])
-
-    chan = np.array(list(chan.values())).flatten()
-
-    # Check binary format
-    assert "MULTIPLEXED" in ent[8]
-    assert "BINARY" in ent[6]
-    assert "INT_16" in ent[22]
-
-    with open(path, 'rb') as f:
-        raw = f.read()
-        size = int(len(raw) / 2)
-        ints = np.ndarray((n_chan, int(size / n_chan)),
-                          dtype='<i2', order='F', buffer=raw)
-
-        data = np.float32(np.diag(resolution)).dot(ints)
-
-    return float(sf), data, list(chan)
-
-
-def save_hypnoToElan(filename, hypno, sf):
-        """Save hypnogram in Elan file format (*.hyp).
-
-        Args:
-            filename: str
-                Filename (with full path) of the file to save
-
-            hypno: np.ndarray
-                Hypnogram array, same length as data
-
-            sf: int
-                Sampling frequency of the data (after downsampling)
-        """
-        hdr = np.array([['time_base 1.000000'],
-                        ['sampling_period ' + str(round(1/sf, 8))],
-                        ['epoch_nb ' + str(int(hypno.size / sf))],
-                        ['epoch_list']]).flatten()
-
-        # Check data format
-        sf = int(sf)
-        hypno = hypno.astype(int)
-        # Save
-        export = np.append(hdr, hypno[::sf].astype(str))
-        np.savetxt(filename, export, fmt='%s')
-
-
-def save_hypnoTotxt(filename, hypno, sf, window=1.):
-        """Save hypnogram in txt file format (*.txt).
-
-        Header is in file filename_description.txt
-
-        Args:
-            filename: str
-                Filename (with full path) of the file to save
-
-            hypno: np.ndarray
-                Hypnogram array, same length as data
-
-            sf: float
-                Sampling frequency of the data (after downsampling)
-
-        Kargs:
-            window: float, optional, (def 1)
-                Time window (second) of each point in the hypno
-                Default is one value per second
-                (e.g. window = 30 = 1 value per 30 second)
-        """
-        base = os.path.basename(filename)
-        dirname = os.path.dirname(filename)
-        descript = os.path.join(dirname,
-                                os.path.splitext(base)[0] + '_description.txt')
-
-        # Save hypno
-        ds_fac = int(sf * window)
-        np.savetxt(filename, hypno[::ds_fac].astype(int), fmt='%s')
-
-        # Save header file
-        hdr = np.array([['time ' + str(window)], ['W 0'], ['N1 1'], ['N2 2'],
-                        ['N3 3'], ['REM 4'], ['Art -1']]).flatten()
-        np.savetxt(descript, hdr, fmt='%s')
+"""Group functions for file managment.
+
+This file contains a bundle of functions that can be used to load several
+specific files including *.eeg, *.edf...
+"""
+
+import numpy as np
+import os
+
+from ..sigproc import is_power2
+
+
+__all__ = ['load_sleepdataset', 'load_hypno', 'save_hypnoToElan',
+           'save_hypnoTotxt']
+
+
+def load_sleepdataset(path, downsample=100):
+    """Load a sleep dataset (elan, edf, brainvision).
+
+    Args:
+        path: string
+            Filename (with full path) to sleep dataset.
+
+    Kargs:
+        downsample: int (def 100)
+            Downsampling frequency
+
+    Return:
+        sf: int
+            The sampling frequency.
+
+        data: np.ndarray
+            The data organised as well (n_channels, n_points)
+
+        chan: list
+            The list of channel's names.
+
+        resampling: bool
+            A boolean value if data need a resampling after loading.
+    """
+    # Test if file exist :
+    assert os.path.isfile(path)
+
+    # Extract file extension :
+    file, ext = os.path.splitext(path)
+
+    # Switch between differents types :
+    if ext == '.eeg':
+        # ELAN :
+        if os.path.isfile(path + '.ent'):
+            # Apply an automatic downsampling to 100 Hz
+            return sf, data, chan
+            sf, data, chan = elan2array(path)
+            return sf, data, chan
+
+        # BRAINVISION :
+        elif os.path.isfile(file + '.vhdr'):
+            sf, data, chan = brainvision2array(path)
+            return sf, data, chan
+
+        # None :
+        else:
+            raise ValueError("No header file found in this directory. You "
+                             "should have a *.ent (ELAN) or *.vhdr "
+                             "(BRAINVISION)")
+
+    # EDF :
+    elif ext == '.edf':
+        sf, data, chan = edf2array(path)
+        return sf, data, chan
+
+    # None :
+    else:
+        raise ValueError("*" + ext + " files are currently not supported.")
+
+
+def load_hypno(path, ds_freq):
+    """Load hypnogram file.
+
+    Sleep stages in the hypnogram should be scored as follow
+    see Iber et al. 2007
+
+    Wake:   0
+    N1:     1
+    N2:     2
+    N3:     3
+    REM:    4
+    Art:    -1  (optional)
+
+    Args:
+        path: string
+            Filename (with full path) to hypnogram file
+
+        ds_freq: int
+            Down-sampling frequency
+
+    Return:
+        hypno: np.ndarray
+            The hypnogram vector with same length as downsampled data.
+    """
+    # Test if file exist :
+    assert os.path.isfile(path)
+
+    # Extract file extension :
+    file, ext = os.path.splitext(path)
+
+    # Try loading file :
+    try:
+        # Switch between differents types :
+        if ext == '.hyp':
+            # ELAN :
+            return elan_hyp(path, ds_freq)
+
+        elif ext == '.txt' or ext == '.csv':
+            return txt_hyp(path, ds_freq)
+
+    except:
+        return None
+
+
+def elan_hyp(path, ds_freq):
+    """Read Elan hypnogram (.hyp)
+
+    Args:
+        path: str
+            Filename(with full path) to Elan .hyp file
+
+        ds_freq: int
+            Downsampling frequency
+
+    Return:
+        hypno: np.ndarray
+            The hypnogram vector with same length as downsampled data.
+
+    """
+    hyp = np.genfromtxt(path, delimiter='\n', usecols=[0],
+                        dtype=None, skip_header=0)
+
+    hyp = np.char.decode(hyp)
+
+    # Sampling rate of original .eeg file
+    # sf = 1 / float(hyp[1].split()[1])
+
+    # Extract hypnogram values
+    hypno = np.array(hyp[4:], dtype=np.int)
+
+    # Replace values according to Iber et al 2007
+    hypno[hypno == -2] = -1
+    hypno[hypno == 4] = 3
+    hypno[hypno == 5] = 4
+
+    # Resample to get same number of points as in eeg file
+    hypno = np.repeat(hypno, ds_freq)
+
+    return hypno
+
+
+def txt_hyp(path, ds_freq):
+    """Read text files (.txt / .csv) hypnogram.
+
+    Args:
+        path: str
+            Filename(with full path) to hypnogram(.txt)
+
+        ds_freq: int
+            Downsampling frequency
+
+    Return:
+        hypno: np.ndarray
+            The hypnogram vector with same length as downsampled data.
+
+    """
+    assert os.path.isfile(path)
+
+    file, ext = os.path.splitext(path)
+
+    header = file + '_description.txt'
+    assert os.path.isfile(header)
+
+    # Load header file
+    labels = np.genfromtxt(header, dtype=str, delimiter=" ", usecols=0)
+    values = np.genfromtxt(header, dtype=int, delimiter=" ", usecols=1)
+    desc = {label: row for label, row in zip(labels, values)}
+
+    # Load hypnogram file
+    hyp = np.genfromtxt(path, delimiter='\n', usecols=[0],
+                        dtype=None, skip_header=0)
+
+    if np.issubdtype(hyp.dtype, np.integer) == False:
+        hyp = np.char.decode(hyp)
+        hypno = np.array([s for s in hyp if s.lstrip('-').isdigit()],
+                         dtype=int)
+    else:
+        hypno = hyp.astype(int)
+
+    hypno = swap_hyp_values(hypno, desc)
+
+    # Resample to get same number of points as in eeg file
+    hypno = np.repeat(hypno, ds_freq * desc['time'])
+
+    return hypno
+
+
+def swap_hyp_values(hypno, desc):
+    """Swap values in hypnogram vector.
+
+    Sleep stages in the hypnogram should be scored as follow
+    see Iber et al. 2007
+
+    Args:
+        hypno: np.ndarray
+            The hypnogram vector
+
+        description: str
+            Path to a .txt file containing labels and values of each sleep
+            stage separated by a space
+
+    Return:
+    hypno_s: np.ndarray
+        Hypnogram with swapped values
+
+        e.g from the DREAM bank EDF database
+        Stage   Orig. val    New val
+        W       5           0
+        N1      3           1
+        N2      2           2
+        N3      1           3
+        REM     0           4
+    """
+    # assert os.path.isfile(desc)
+
+    # labels = np.genfromtxt(desc, dtype=str, delimiter=" ", usecols=0)
+    # values = np.genfromtxt(desc, dtype=int, delimiter=" ", usecols=1)
+    # hyp = {label: row for label, row in zip(labels, values)}
+
+    # Swap values
+    hypno_s = -1 * np.ones(shape=(hypno.shape), dtype=int)
+
+    if 'Art' in desc:
+        hypno_s[hypno == desc['Art']] = -1
+
+    if 'Nde' in desc:
+        hypno_s[hypno == desc['Nde']] = -1
+
+    if 'Mt' in desc:
+        hypno_s[hypno == desc['Mt']] = -1
+
+    if 'W' in desc:
+        hypno_s[hypno == desc['W']] = 0
+
+    if 'N1' in desc:
+        hypno_s[hypno == desc['N1']] = 1
+
+    if 'N2' in desc:
+        hypno_s[hypno == desc['N2']] = 2
+
+    if 'N3' in desc:
+        hypno_s[hypno == desc['N3']] = 3
+
+    if 'N4' in desc:
+        hypno_s[hypno == desc['N4']] = 3
+
+    if 'REM' in desc:
+        hypno_s[hypno == desc['REM']] = 4
+
+    return hypno_s
+
+
+def elan2array(path):
+    """Read Elan eeg file into NumPy.
+
+    Elan format specs: http: // elan.lyon.inserm.fr/
+    An Elan dataset is separated into 3 files:
+    - .eeg          raw data file
+    - .eeg.ent      hearder file
+    - .pos          events file
+
+    Args:
+        path: str
+            Filename(with full path) to Elan .eeg file
+
+    Return:
+        sf: float
+            The sampling frequency.
+
+        data: np.ndarray
+            The data organised as well(n_channels, n_points)
+
+        chan: list
+            The list of channel's names.
+
+    Example:
+        >> > import os
+        >> >  # Define path where the file is located
+        >> > pathfile = 'mypath/'
+        >> > path = os.path.join(pathfile, 'myfile.eeg')
+        >> > sf, data, chan, = elan2array(path)
+    """
+    header = path + '.ent'
+
+    assert os.path.isfile(path)
+    assert os.path.isfile(header)
+
+    # Read .ent file
+    ent = np.genfromtxt(header, delimiter='\n', usecols=[0],
+                        dtype=None, skip_header=0)
+
+    ent = np.char.decode(ent)
+
+    # eeg file version
+    eeg_version = ent[0]
+
+    if eeg_version == 'V2':
+        nb_oct = 2
+        formread = '>i2'
+    elif eeg_version == 'V3':
+        nb_oct = 4
+        formread = '>i4'
+
+    # Sampling rate
+    sf = int(1 / float(ent[8]))
+
+    # Channels
+    nb_chan = np.int(ent[9])
+
+    # Last 2 channels do not contain data
+    nb_chan_data = nb_chan - 2
+    chan_list = np.arange(0, nb_chan_data)
+    chan = ent[10:10 + nb_chan_data]
+
+    # Gain
+    Gain = np.zeros(nb_chan)
+    offset1 = 9 + 3 * nb_chan
+    offset2 = 9 + 4 * nb_chan
+    offset3 = 9 + 5 * nb_chan
+    offset4 = 9 + 6 * nb_chan
+
+    for i in np.arange(1, nb_chan + 1):
+
+        MinAn = float(ent[offset1 + i])
+        MaxAn = float(ent[offset2 + i])
+        MinNum = float(ent[offset3 + i])
+        MaxNum = float(ent[offset4 + i])
+
+        Gain[i - 1] = (MaxAn - MinAn) / (MaxNum - MinNum)
+
+    # Load memmap
+    nb_bytes = os.path.getsize(path)
+    nb_samples = int(nb_bytes / (nb_oct * nb_chan))
+
+    m_raw = np.memmap(path, dtype=formread, mode='r',
+                      shape=(nb_chan, nb_samples), order={'F'}).copy()
+
+    # Multiply by gain :
+    data = m_raw[chan_list, ] * \
+        Gain[chan_list][..., np.newaxis].astype(np.float32)
+
+    return float(ds_freq), data, list(chan)
+
+
+def edf2array(path):
+    """Read European Data Format (EDF) file into NumPy.
+
+    Use phypno class for reading EDF files:
+        http: // phypno.readthedocs.io / api / phypno.ioeeg.edf.html
+
+    Args:
+        path: str
+            Filename(with full path) to EDF file
+
+    Return:
+        sf: int
+            The sampling frequency.
+
+        data: np.ndarray
+            The data organised as well(n_channels, n_points)
+
+        chan: list
+            The list of channel's names.
+
+    Example:
+        >> > import os
+        >> >  # Define path where the file is located
+        >> > pathfile = 'mypath/'
+        >> > path = os.path.join(pathfile, 'myfile.edf')
+        >> > sf, data, chan, = edf2array(path)
+    """
+    assert os.path.isfile(path)
+
+    from .edf import Edf
+
+    edf = Edf(path)
+
+    # Return header informations
+    _, _, sf, chan, n_samples, _ = edf.return_hdr()
+
+    # Keep only data channels (e.g excludes marker chan)
+    freqs = np.unique(edf.hdr['n_samples_per_record'])
+    sf = freqs.max()
+
+    if len(freqs) != 1:
+        bad_chans = np.where(edf.hdr['n_samples_per_record'] < sf)
+        chan = np.delete(chan, bad_chans)
+
+    # Load all samples of selected channels
+    np.seterr(divide='ignore', invalid='ignore')
+    data = edf.return_dat(chan, 0, n_samples)
+
+    return float(sf), data.astype(np.float32), list(chan)
+
+
+def brainvision2array(path):
+    """Read BrainVision file.
+
+    Poor man's version of https: // gist.github.com / breuderink / 6266871
+
+    Assumes that data are saved with the following parameters:
+        - Data format: Binary
+        - Orientation: Multiplexed
+        - Format: int16
+
+    Args:
+        path: str
+            Filename(with full path) to .eeg file
+
+    Return:
+        sf: int
+            The sampling frequency.
+
+        data: np.ndarray
+            The data organised as well(n_channels, n_points)
+
+        chan: list
+            The list of channel's names.
+
+    Example:
+        >> > import os
+        >> >  # Define path where the file is located
+        >> > pathfile = 'mypath/'
+        >> > path = os.path.join(pathfile, 'myfile.eeg')
+        >> > sf, data, chan, = brainvision2array(path)
+    """
+    import re
+
+    assert os.path.splitext(path)[1] == '.eeg'
+
+    header = os.path.splitext(path)[0] + '.vhdr'
+
+    assert os.path.isfile(path)
+    assert os.path.isfile(header)
+
+    # Read header
+    ent = np.genfromtxt(header, delimiter='\n', usecols=[0],
+                        dtype=None, skip_header=0)
+
+    ent = np.char.decode(ent)
+
+    # Channels info
+    n_chan = int(re.findall('\d+', ent[10])[0])
+    # n_samples = int(re.findall('\d+', ent[11])[0])
+    sf = int(re.findall('\d+', ent[14])[0])
+
+    # Extract channel labels and resolution
+    start_label = np.array(np.where(np.char.find(ent, 'Ch1=') == 0)).min()
+
+    chan = {}
+    resolution = np.empty(shape=n_chan)
+
+    for i, j in enumerate(range(start_label, start_label + n_chan)):
+        chan[i] = re.split('\W+', ent[j])[1]
+        resolution[i] = float(ent[j].split(",")[2])
+
+    chan = np.array(list(chan.values())).flatten()
+
+    # Check binary format
+    assert "MULTIPLEXED" in ent[8]
+    assert "BINARY" in ent[6]
+    assert "INT_16" in ent[22]
+
+    with open(path, 'rb') as f:
+        raw = f.read()
+        size = int(len(raw) / 2)
+        ints = np.ndarray((n_chan, int(size / n_chan)),
+                          dtype='<i2', order='F', buffer=raw)
+
+        data = np.float32(np.diag(resolution)).dot(ints)
+
+    return float(sf), data, list(chan)
+
+
+def save_hypnoToElan(filename, hypno, sf):
+        """Save hypnogram in Elan file format (*.hyp).
+
+        Args:
+            filename: str
+                Filename (with full path) of the file to save
+
+            hypno: np.ndarray
+                Hypnogram array, same length as data
+
+            sf: int
+                Sampling frequency of the data (after downsampling)
+        """
+        hdr = np.array([['time_base 1.000000'],
+                        ['sampling_period ' + str(round(1/sf, 8))],
+                        ['epoch_nb ' + str(int(hypno.size / sf))],
+                        ['epoch_list']]).flatten()
+
+        # Check data format
+        sf = int(sf)
+        hypno = hypno.astype(int)
+        # Save
+        export = np.append(hdr, hypno[::sf].astype(str))
+        np.savetxt(filename, export, fmt='%s')
+
+
+def save_hypnoTotxt(filename, hypno, sf, window=1.):
+        """Save hypnogram in txt file format (*.txt).
+
+        Header is in file filename_description.txt
+
+        Args:
+            filename: str
+                Filename (with full path) of the file to save
+
+            hypno: np.ndarray
+                Hypnogram array, same length as data
+
+            sf: float
+                Sampling frequency of the data (after downsampling)
+
+        Kargs:
+            window: float, optional, (def 1)
+                Time window (second) of each point in the hypno
+                Default is one value per second
+                (e.g. window = 30 = 1 value per 30 second)
+        """
+        base = os.path.basename(filename)
+        dirname = os.path.dirname(filename)
+        descript = os.path.join(dirname,
+                                os.path.splitext(base)[0] + '_description.txt')
+
+        # Save hypno
+        ds_fac = int(sf * window)
+        np.savetxt(filename, hypno[::ds_fac].astype(int), fmt='%s')
+
+        # Save header file
+        hdr = np.array([['time ' + str(window)], ['W 0'], ['N1 1'], ['N2 2'],
+                        ['N3 3'], ['REM 4'], ['Art -1']]).flatten()
+        np.savetxt(descript, hdr, fmt='%s')